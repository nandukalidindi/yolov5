--- conflicted
+++ resolved
@@ -14,6 +14,7 @@
 from pathlib import Path
 
 import cv2
+import numpy as np
 import torch
 import torch.backends.cudnn as cudnn
 import torch.nn.parallel
@@ -30,15 +31,15 @@
 from models.experimental import attempt_load
 from utils.datasets import LoadStreams, LoadImages
 from utils.general import check_img_size, check_requirements, check_imshow, colorstr, non_max_suppression, non_max_suppression_fast, \
-    apply_classifier, scale_coords, xyxy2xywh, strip_optimizer, set_logging, increment_path, save_one_box
+    scale_coords, xyxy2xywh, set_logging, increment_path, save_one_box
 from utils.plots import colors, plot_one_box
-from utils.torch_utils import select_device, load_classifier, time_sync
-
-<<<<<<< HEAD
-UNDETECTED_COUNT_THRESHOLD = 600000
-MAX_DETECTION_FRAME_COUNT = 1800000
-# UNDETECTED_COUNT_THRESHOLD = 60  # 600
-# MAX_DETECTION_FRAME_COUNT = 180  # 1800
+from utils.torch_utils import select_device
+
+
+UNDETECTED_COUNT_THRESHOLD = 3
+MAX_DETECTION_FRAME_COUNT = 4
+MAX_FIRE_BOX_AREA_INCREASE_COUNT = 3
+FIRE_BOX_AREA_UNDETECTED_THRESHOLD = 1
 
 
 def load_sy4(weights, device, half):
@@ -137,13 +138,6 @@
     # Convert the batch predictions into tensors
     # pred will be [tensor(shape=(n, 6), info=(n is num bboxes, 6 is - coords (4), prob, class_idx)),]
     return [torch.cat((pf, ps)) for pf, ps in zip(pred_fire, pred_smoke)]
-=======
-
-UNDETECTED_COUNT_THRESHOLD = 3
-MAX_DETECTION_FRAME_COUNT = 4
-MAX_FIRE_BOX_AREA_INCREASE_COUNT = 3
-FIRE_BOX_AREA_UNDETECTED_THRESHOLD = 1
->>>>>>> 5546320c
 
 
 @torch.no_grad()
@@ -264,8 +258,6 @@
                         fire_smoke_detected = True
                         build_video = True
                         undetected_count = 0
-<<<<<<< HEAD
-=======
 
                 # Calculate area of fire bounding boxes
                 if not fire_ignition_detected:
@@ -280,7 +272,6 @@
                         fire_box_area_increasing_undetect_count = 0
                     else:
                         fire_box_area_increasing_undetect_count += 1
->>>>>>> 5546320c
 
                 # Write results
                 for *xyxy, conf, cls in reversed(det):
@@ -347,14 +338,6 @@
                         vid_writer[i] = cv2.VideoWriter(save_path, cv2.VideoWriter_fourcc(*'mp4v'), fps, (w, h))
                     vid_writer[i].write(im0)
 
-<<<<<<< HEAD
-                # FIXME: save_stream_detection_video path check can be removed during deployment
-                if os.path.exists(save_stream_detection_video) and current_video_frame_count >= MAX_DETECTION_FRAME_COUNT:
-                    current_video_frame_count = 0
-                    vid_path[i] = None
-                    vid_writer[i].release()
-                    shutil.copy(save_path, save_stream_detection_video)
-=======
                 if current_video_frame_count >= MAX_DETECTION_FRAME_COUNT and fire_ignition_detected:
                     # Reset fire ignition detection
                     fire_ignition_detected = False
@@ -366,35 +349,11 @@
                     vid_path[i] = None
                     vid_writer[i].release()
                     shutil.copy(save_path + '.mp4', save_stream_detection_video)
->>>>>>> 5546320c
                     print("===============================")
                     print("===============================")
                     print("SENDING VIDEO!!!")
                     print("===============================")
                     print("===============================")
-<<<<<<< HEAD
-
-
-            # Save results (image with detections)
-            # if save_img:
-            #     if dataset.mode == 'image':
-            #         cv2.imwrite(save_path, im0)
-            #     else:  # 'video' or 'stream'
-            #         if vid_path[i] != save_path:  # new video
-            #             vid_path[i] = save_path
-            #             if isinstance(vid_writer[i], cv2.VideoWriter):
-            #                 vid_writer[i].release()  # release previous video writer
-            #             if vid_cap:  # video
-            #                 fps = vid_cap.get(cv2.CAP_PROP_FPS)
-            #                 w = int(vid_cap.get(cv2.CAP_PROP_FRAME_WIDTH))
-            #                 h = int(vid_cap.get(cv2.CAP_PROP_FRAME_HEIGHT))
-            #             else:  # stream
-            #                 fps, w, h = 30, im0.shape[1], im0.shape[0]
-            #                 save_path += '.mp4'
-            #             vid_writer[i] = cv2.VideoWriter(save_path, cv2.VideoWriter_fourcc(*'mp4v'), fps, (w, h))
-            #         vid_writer[i].write(im0)
-=======
->>>>>>> 5546320c
 
     if save_txt or save_img:
         s = f"\n{len(list(save_dir.glob('labels/*.txt')))} labels saved to {save_dir / 'labels'}" if save_txt else ''
@@ -405,17 +364,10 @@
 
 def parse_opt():
     BASE_DIR = os.path.dirname(os.path.abspath(__file__))
-<<<<<<< HEAD
     parser = argparse.ArgumentParser()
     parser.add_argument('--weight_sy4', type=str, default=os.path.join(BASE_DIR, 'weights/scaled_yolov4.pt'), help='scaled yolov4 path')
     parser.add_argument('--weight_effdet', type=str, default=os.path.join(BASE_DIR, 'weights/efficientdet_d2.pth.tar'), help='efficientdet d2 path')
     parser.add_argument('--source', type=str, default=os.path.join(BASE_DIR, 'data/video.mp4'), help='file/dir/URL/glob, 0 for webcam')
-=======
-
-    parser = argparse.ArgumentParser()
-    parser.add_argument('--weights', nargs='+', type=str, default=os.path.join(BASE_DIR, 'yolov5s.pt'), help='model.pt path(s)')
-    parser.add_argument('--source', type=str, default=os.path.join(BASE_DIR, 'data/images'), help='file/dir/URL/glob, 0 for webcam')
->>>>>>> 5546320c
     parser.add_argument('--imgsz', '--img', '--img-size', nargs='+', type=int, default=[640], help='inference size h,w')
     parser.add_argument('--conf-thres', type=float, default=0.33, help='confidence threshold')
     parser.add_argument('--iou-thres', type=float, default=0.45, help='NMS IoU threshold')
@@ -436,14 +388,8 @@
     parser.add_argument('--hide-labels', default=False, action='store_true', help='hide labels')
     parser.add_argument('--hide-conf', default=False, action='store_true', help='hide confidences')
     parser.add_argument('--half', action='store_true', help='use FP16 half-precision inference')
-<<<<<<< HEAD
-    parser.add_argument('--save-stream-detection-image', default='stream/detect', help='Directory to save the stream snapshot for each frame')
-    parser.add_argument('--save-stream-detection-video', default='stream/detect', help='Directory to save the video containing the detections across the specified time')
-    parser.add_argument('--verbose', action='store_true', help='display intermediate logs')
-=======
     parser.add_argument('--save-stream-detection-image', default=os.path.join(BASE_DIR, 'stream/detect'), help='Directory to save the stream snapshot for each frame')
     parser.add_argument('--save-stream-detection-video', default=os.path.join(BASE_DIR, 'stream/detect'), help='Directory to save the video containing the detections across the specified time')
->>>>>>> 5546320c
     opt = parser.parse_args()
     opt.imgsz *= 2 if len(opt.imgsz) == 1 else 1  # expand
     return opt
